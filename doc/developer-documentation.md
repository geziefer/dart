--- conflicted
+++ resolved
@@ -26,15 +26,9 @@
 └── styles.dart        # Global styling definitions
 
 test/
-<<<<<<< HEAD
 ├── *_widget_test.dart  # Widget tests for each game (14 files)
 ├── *.mocks.dart       # Generated mock files (14 files)
-└── test coverage: 118 tests across all games
-=======
-├── *_widget_test.dart  # Widget tests for each game (13 files)
-├── *.mocks.dart       # Generated mock files (13 files)
 └── test coverage: 215 tests across all games (all passing)
->>>>>>> b6261e9f
 ```
 
 ### Core Components
@@ -203,8 +197,7 @@
 - **Checkout Games**: 170x10 (max 3), 501x5, 501x5 (max 7) - Practice finishing combinations
 - **Accuracy Games**: Round the Clock Single/Double/Triple - Precision training
 - **Finish Training**: FinishQuest (with range selection dialog) - Learn finishing routes for ranges 61-80, 81-107, 108-135, 136-170
-- **Specialty Games**: Kill Bull, Speed Bull - Specific skill focus
-- **Placeholder Games**: 3x "Frei" slots (currently pointing to 501x5) - Reserved for future game implementations
+- **Specialty Games**: Kill Bull, Speed Bull, Big Ts (triple hitting practice) - Specific skill focus
 
 ### Skill Development Games
 - **Double Path**: Practice common double finishing sequences
@@ -217,6 +210,7 @@
 - **Half It**: Accuracy under pressure
 - **Catch 40**: Finishing from various scores (61-100)
 - **99 x 20**: Scoring practice on 20 segment
+- **Big Ts**: Triple hitting assessment and practice
 
 ## Technical Implementation Details
 
