--- conflicted
+++ resolved
@@ -11,11 +11,8 @@
 import 'package:dart/controller/controller_speedbull.dart';
 import 'package:dart/controller/controller_doublepath.dart';
 import 'package:dart/controller/controller_updown.dart';
-<<<<<<< HEAD
 import 'package:dart/controller/controller_bigts.dart';
-=======
 import 'package:dart/controller/controller_cricket.dart';
->>>>>>> 486f2e56
 import 'package:dart/interfaces/menuitem_controller.dart';
 import 'package:dart/view/view_catchxx.dart';
 import 'package:dart/view/view_finishes.dart';
@@ -30,11 +27,8 @@
 import 'package:dart/view/view_speedbull.dart';
 import 'package:dart/view/view_doublepath.dart';
 import 'package:dart/view/view_updown.dart';
-<<<<<<< HEAD
 import 'package:dart/view/view_bigts.dart';
-=======
 import 'package:dart/view/view_cricket.dart';
->>>>>>> 486f2e56
 import 'package:dart/styles.dart';
 import 'package:dart/utils/responsive.dart';
 import 'package:dart/widget/version_info.dart';
@@ -57,19 +51,19 @@
       params: const {'xxx': 170, 'max': 3, 'end': 10},
     ),
     MenuItem(
-<<<<<<< HEAD
       id: 'BigTs',
       name: 'Big Ts',
       view: const ViewBigTs(title: 'Big Ts - T20, T19, T18'),
       getController: (context) =>
           Provider.of<ControllerBigTs>(context, listen: false),
-=======
+      params: const {},
+    ),
+    MenuItem(
       id: 'cricket',
       name: 'Cricket',
       view: const ViewCricket(title: 'Cricket'),
       getController: (context) =>
           Provider.of<ControllerCricket>(context, listen: false),
->>>>>>> 486f2e56
       params: const {},
     ),
     MenuItem(
@@ -113,12 +107,12 @@
       params: const {'max': 20},
     ),
     MenuItem(
-      id: 'Frei1',
-      name: 'Frei',
-      view: const ViewXXXCheckout(title: '501 x 5 regulär'),
-      getController: (context) =>
-          Provider.of<ControllerXXXCheckout>(context, listen: false),
-      params: const {'xxx': 501, 'max': -1, 'end': 5},
+      id: 'cricket',
+      name: 'Cricket',
+      view: const ViewCricket(title: 'Cricket'),
+      getController: (context) =>
+          Provider.of<ControllerCricket>(context, listen: false),
+      params: const {},
     ),
     MenuItem(
       id: 'C40',
